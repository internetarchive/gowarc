--- conflicted
+++ resolved
@@ -4,13 +4,8 @@
 
 require (
 	github.com/armon/go-socks5 v0.0.0-20160902184237-e75332964ef5
-<<<<<<< HEAD
-	github.com/klauspost/compress v1.17.9
-	github.com/klauspost/pgzip v1.2.6
-=======
 	github.com/google/uuid v1.6.0
 	github.com/klauspost/compress v1.17.9
->>>>>>> cee5fbd2
 	github.com/paulbellamy/ratecounter v0.2.0
 	github.com/refraction-networking/utls v1.6.7
 	github.com/remeh/sizedwaitgroup v1.0.0
@@ -18,13 +13,8 @@
 	github.com/spf13/cobra v1.8.1
 	github.com/ulikunitz/xz v0.5.12
 	go.uber.org/goleak v1.3.0
-<<<<<<< HEAD
-	golang.org/x/net v0.27.0
-	golang.org/x/sync v0.7.0
-=======
 	golang.org/x/net v0.28.0
 	golang.org/x/sync v0.8.0
->>>>>>> cee5fbd2
 )
 
 require (
@@ -32,12 +22,6 @@
 	github.com/cloudflare/circl v1.3.9 // indirect
 	github.com/inconshreveable/mousetrap v1.1.0 // indirect
 	github.com/spf13/pflag v1.0.5 // indirect
-<<<<<<< HEAD
-	golang.org/x/crypto v0.25.0 // indirect
-	golang.org/x/sys v0.22.0 // indirect
-	gopkg.in/check.v1 v1.0.0-20201130134442-10cb98267c6c // indirect
-=======
 	golang.org/x/crypto v0.26.0 // indirect
 	golang.org/x/sys v0.24.0 // indirect
->>>>>>> cee5fbd2
 )