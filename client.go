package warc

import (
	"net/http"
	"os"
	"sync"
	"time"
)

type Error struct {
	Err  error
	Func string
}

type HTTPClientSettings struct {
	RotatorSettings       *RotatorSettings
	Proxy                 string
	TempDir               string
	SkipHTTPStatusCodes   []int
	DedupeOptions         DedupeOptions
	TLSHandshakeTimeout   time.Duration
	MaxReadBeforeTruncate int
<<<<<<< HEAD
	TCPTimeout            time.Duration
	DecompressBody        bool
	FollowRedirects       bool
	FullOnDisk            bool
	VerifyCerts           bool
=======
	FollowRedirects       bool
	DialTimeout           time.Duration
	ResponseHeaderTimeout time.Duration
	TLSHandshakeTimeout   time.Duration
>>>>>>> 66a771b4
	RandomLocalIP         bool
}

type CustomHTTPClient struct {
	WARCWriter      chan *RecordBatch
	WaitGroup       *WaitGroupWithCount
	dedupeHashTable *sync.Map
	ErrChan         chan *Error
	http.Client
	TempDir                string
	WARCWriterDoneChannels []chan bool
	skipHTTPStatusCodes    []int
	dedupeOptions          DedupeOptions
	MaxReadBeforeTruncate  int
	TLSHandshakeTimeout    time.Duration
	verifyCerts            bool
	FullOnDisk             bool
	randomLocalIP          bool
}

func (c *CustomHTTPClient) Close() error {
	var wg sync.WaitGroup
	c.WaitGroup.Wait()
	c.CloseIdleConnections()

	close(c.WARCWriter)

	wg.Add(len(c.WARCWriterDoneChannels))
	for _, doneChan := range c.WARCWriterDoneChannels {
		go func(done chan bool) {
			defer wg.Done()
			<-done
		}(doneChan)
	}

	wg.Wait()
	close(c.ErrChan)

	return nil
}

func NewWARCWritingHTTPClient(HTTPClientSettings HTTPClientSettings) (httpClient *CustomHTTPClient, err error) {
	httpClient = new(CustomHTTPClient)

	// Configure random local IP
	httpClient.randomLocalIP = HTTPClientSettings.RandomLocalIP
	if httpClient.randomLocalIP {
		go getAvailableIPs()
	}

	// Toggle deduplication options and create map for deduplication records.
	httpClient.dedupeOptions = HTTPClientSettings.DedupeOptions
	httpClient.dedupeHashTable = new(sync.Map)

	// Set default deduplication threshold to 1024 bytes
	if httpClient.dedupeOptions.SizeThreshold == 0 {
		httpClient.dedupeOptions.SizeThreshold = 1024
	}

	// Configure HTTP status code skipping (usually 429)
	httpClient.skipHTTPStatusCodes = HTTPClientSettings.SkipHTTPStatusCodes

	// Create an error channel for sending WARC errors through
	httpClient.ErrChan = make(chan *Error)

	// Toggle verification of certificates
	// InsecureSkipVerify expects the opposite of the verifyCerts flag, as such we flip it.
	httpClient.verifyCerts = !HTTPClientSettings.VerifyCerts

	// Configure WARC temporary file directory
	if HTTPClientSettings.TempDir != "" {
		httpClient.TempDir = HTTPClientSettings.TempDir
		err = os.MkdirAll(httpClient.TempDir, os.ModePerm)
		if err != nil {
			return nil, err
		}
	}

	// Configure if we are only storing responses only on disk or in memory and on disk.
	httpClient.FullOnDisk = HTTPClientSettings.FullOnDisk

	// Configure our max read before we start truncating records
	if HTTPClientSettings.MaxReadBeforeTruncate == 0 {
		httpClient.MaxReadBeforeTruncate = 1000000000
	} else {
		httpClient.MaxReadBeforeTruncate = HTTPClientSettings.MaxReadBeforeTruncate
	}

	// Configure the waitgroup
	httpClient.WaitGroup = new(WaitGroupWithCount)

	// Configure WARC writer
	httpClient.WARCWriter, httpClient.WARCWriterDoneChannels, err = HTTPClientSettings.RotatorSettings.NewWARCRotator()
	if err != nil {
		return nil, err
	}

	// Configure HTTP client
	if !HTTPClientSettings.FollowRedirects {
		httpClient.CheckRedirect = func(req *http.Request, via []*http.Request) error {
			return http.ErrUseLastResponse
		}
	}

	// Verify timeouts and set default values
	if HTTPClientSettings.DialTimeout == 0 {
		HTTPClientSettings.DialTimeout = 10 * time.Second
	}

	if HTTPClientSettings.ResponseHeaderTimeout == 0 {
		HTTPClientSettings.ResponseHeaderTimeout = 10 * time.Second
	}

	if HTTPClientSettings.TLSHandshakeTimeout == 0 {
		HTTPClientSettings.TLSHandshakeTimeout = 10 * time.Second
	}

	httpClient.TLSHandshakeTimeout = HTTPClientSettings.TLSHandshakeTimeout

	// Configure custom dialer / transport
	customDialer, err := newCustomDialer(httpClient, HTTPClientSettings.Proxy, HTTPClientSettings.DialTimeout)
	if err != nil {
		return nil, err
	}

	customTransport, err := newCustomTransport(customDialer, HTTPClientSettings.DecompressBody, HTTPClientSettings.TLSHandshakeTimeout)
	if err != nil {
		return nil, err
	}

	httpClient.Transport = customTransport

	return httpClient, nil
}<|MERGE_RESOLUTION|>--- conflicted
+++ resolved
@@ -18,20 +18,15 @@
 	TempDir               string
 	SkipHTTPStatusCodes   []int
 	DedupeOptions         DedupeOptions
+	DialTimeout           time.Duration
+	ResponseHeaderTimeout time.Duration
 	TLSHandshakeTimeout   time.Duration
 	MaxReadBeforeTruncate int
-<<<<<<< HEAD
 	TCPTimeout            time.Duration
 	DecompressBody        bool
 	FollowRedirects       bool
 	FullOnDisk            bool
 	VerifyCerts           bool
-=======
-	FollowRedirects       bool
-	DialTimeout           time.Duration
-	ResponseHeaderTimeout time.Duration
-	TLSHandshakeTimeout   time.Duration
->>>>>>> 66a771b4
 	RandomLocalIP         bool
 }
 
