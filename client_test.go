--- conflicted
+++ resolved
@@ -160,73 +160,7 @@
 	}
 
 	for _, path := range files {
-<<<<<<< HEAD
 		testFileSingleHashCheck(t, path, "sha1:UIRWL5DFIPQ4MX3D3GFHM2HCVU3TZ6I3", []string{"26882"}, 256)
-=======
-		testFileSingleHashCheck(t, path, "sha1:UIRWL5DFIPQ4MX3D3GFHM2HCVU3TZ6I3", 256)
-	}
-}
-
-func TestWARCWritingWithHTTPClient(t *testing.T) {
-	// init test HTTP endpoint
-	server := httptest.NewServer(http.HandlerFunc(func(w http.ResponseWriter, r *http.Request) {
-		fileBytes, err := ioutil.ReadFile(path.Join("testdata", "image.svg"))
-		if err != nil {
-			t.Fatal(err)
-		}
-
-		w.WriteHeader(http.StatusOK)
-		w.Header().Set("Content-Type", "image/svg+xml")
-		w.Write(fileBytes)
-	}))
-	defer server.Close()
-
-	// init WARC rotator settings
-	var rotatorSettings = NewRotatorSettings()
-	var err error
-
-	rotatorSettings.OutputDirectory = "warcs"
-	rotatorSettings.Compression = "GZIP"
-	rotatorSettings.Prefix = "TEST"
-
-	// init the HTTP client responsible for recording HTTP(s) requests / responses
-	httpClient, err, errorChannel := NewWARCWritingHTTPClient(rotatorSettings, "", false, DedupeOptions{}, []int{}, true)
-	if err != nil {
-		t.Fatalf("Unable to init WARC writing HTTP client: %s", err)
-	}
-
-	var errWg sync.WaitGroup
-	errWg.Add(1)
-	go func() {
-		defer errWg.Done()
-		for err := range errorChannel {
-			t.Errorf("Error writing to WARC: %s", err)
-		}
-	}()
-
-	req, err := http.NewRequest("GET", server.URL, nil)
-	if err != nil {
-		t.Fatal(err)
-	}
-
-	resp, err := httpClient.Do(req)
-	if err != nil {
-		t.Fatal(err)
-	}
-	defer resp.Body.Close()
-
-	io.Copy(io.Discard, resp.Body)
-
-	httpClient.Close()
-
-	files, err := filepath.Glob("warcs/TEST-*")
-	if err != nil {
-		t.Fatal(err)
-	}
-
-	for _, path := range files {
-		testFileSingleHashCheck(t, path, "sha1:UIRWL5DFIPQ4MX3D3GFHM2HCVU3TZ6I3", 1)
->>>>>>> 975b8dba
 	}
 }
 
