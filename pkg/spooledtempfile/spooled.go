--- conflicted
+++ resolved
@@ -262,14 +262,9 @@
 func (s *spooledTempFile) isSystemMemoryUsageHigh() bool {
 	usedFraction, err := getCachedMemoryUsage()
 	if err != nil {
-<<<<<<< HEAD
-		// If we fail to get memory usage info, we conservatively return false,
-		// or you may choose to return true to avoid in-memory usage.
-=======
 		// Log the error since this should never happen
 		log.Printf("spooledtempfile: error getting memory usage: %v", err)
 		// Conservatively return true to trigger spilling to disk
->>>>>>> 7bf82e6f
 		return true
 	}
 	return usedFraction >= s.maxRAMUsageFraction
